--- conflicted
+++ resolved
@@ -187,17 +187,7 @@
         let S_0 = problem
             .nodes()
             .iter()
-<<<<<<< HEAD
             .map(|n| (0..p).map(|p| n.initial_inventory()[p]).collect())
-=======
-            .enumerate()
-            .map(|(n, times)| {
-                let time = times.first().cloned().unwrap_or(TimeIndex::from(0));
-                (0..p)
-                    .map(|i| problem.nodes()[n].inventory_without_deliveries(i)[*time])
-                    .collect()
-            })
->>>>>>> f42135d0
             .collect();
         /* let S_0 = sets
         .T_n
