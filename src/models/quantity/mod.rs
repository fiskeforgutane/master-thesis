pub mod sparse;

use grb::{add_ctsvar, c, expr::GurobiSum, Model, Var};
use itertools::{iproduct, Itertools};
use pyo3::pyclass;

use crate::{
    models::utils::AddVars,
    problem::{NodeIndex, NodeType, Problem, ProductIndex, TimeIndex, VesselIndex},
    solution::routing::RoutingSolution,
};

use super::utils::ConvertVars;

pub struct Variables {
    pub w: Vec<Vec<Vec<Var>>>,
    pub x: Vec<Vec<Vec<Vec<Var>>>>,
    pub s: Vec<Vec<Vec<Var>>>,
    pub l: Vec<Vec<Vec<Var>>>,
    pub b: Vec<Vec<Vec<Var>>>,
    pub a: Vec<Vec<Vec<Var>>>,
    pub cap_violation: Vec<Vec<Var>>,
    pub violation: Var,
    pub spot: Var,
    pub revenue: Var,
    pub timing: Var,
    pub travel_empty: Var,
    pub travel_at_cap: Var,
}

#[pyclass]
pub struct F64Variables {
    #[pyo3(get)]
    pub w: Vec<Vec<Vec<f64>>>,
    #[pyo3(get)]
    pub x: Vec<Vec<Vec<Vec<f64>>>>,
    #[pyo3(get)]
    pub s: Vec<Vec<Vec<f64>>>,
    #[pyo3(get)]
    pub l: Vec<Vec<Vec<f64>>>,
    #[pyo3(get)]
    pub revenue: f64,
    #[pyo3(get)]
    pub spot: f64,
    #[pyo3(get)]
    pub violation: f64,
    #[pyo3(get)]
    pub timing: f64,
    #[pyo3(get)]
    pub a: Vec<Vec<Vec<f64>>>,
    #[pyo3(get)]
    pub cap_violation: Vec<Vec<f64>>,
    #[pyo3(get)]
    pub travel_empty: f64,
    #[pyo3(get)]
    pub travel_at_cap: f64,
}

pub struct QuantityLp {
    pub model: Model,
    pub vars: Variables,
    pub semicont: bool,
    pub berth: bool,
}

impl QuantityLp {
    fn inventory_constraints(
        model: &mut Model,
        problem: &Problem,
        s: &[Vec<Vec<Var>>],
        w: &[Vec<Vec<Var>>],
        x: &[Vec<Vec<Vec<Var>>>],
        a: &[Vec<Vec<Var>>],
        t: usize,
        n: usize,
        v: usize,
        p: usize,
    ) -> grb::Result<()> {
        for (n, p) in iproduct!(0..n, 0..p) {
            let s0 = problem.nodes()[n].initial_inventory()[p];
            let name = &format!("s_init_{:?}", (n, p));
            model.add_constr(name, c!(s[0][n][p] == s0))?;
        }

        for (t, n, p) in iproduct!(0..=t, 0..n, 0..p) {
            let node = &problem.nodes()[n];
            // Whether to enable/disable upper and lower soft constraint, respectively
            let (u, l): (f64, f64) = match node.r#type() {
                NodeType::Consumption => (0.0, 1.0),
                NodeType::Production => (1.0, 0.0),
            };

            let ub = node.capacity()[p];
            let lb = 0.0;

            let c_ub = c!(s[t][n][p] <= ub + u * w[t][n][p]);
            let c_lb = c!(s[t][n][p] >= lb - l * w[t][n][p]);

            model.add_constr(&format!("s_ub_{:?}", (t, n, p)), c_ub)?;
            model.add_constr(&format!("s_lb_{:?}", (t, n, p)), c_lb)?;
        }

        for (t, n, p) in iproduct!(1..=t, 0..n, 0..p) {
            let node = &problem.nodes()[n];
            let i = Self::multiplier(node.r#type());
            let external = (0..v).map(|v| x[t - 1][n][v][p]).grb_sum();
            let internal = node.inventory_changes()[t - 1][p];
            let spot = a
                .get(t)
                .map(|at| 1.0 * at[n][p])
                .unwrap_or(0.0 * a[0][0][0]);
            let constr = c!(s[t][n][p] == s[t - 1][n][p] + internal - i * (external + spot));
            model.add_constr(&format!("s_bal_{:?}", (t, n, p)), constr)?;
        }

        Ok(())
    }

    fn load_constraints(
        model: &mut Model,
        problem: &Problem,
        l: &[Vec<Vec<Var>>],
        x: &[Vec<Vec<Vec<Var>>>],
        t: usize,
        n: usize,
        v: usize,
        p: usize,
    ) -> grb::Result<()> {
        for (v, p) in iproduct!(0..v, 0..p) {
            let initial = &problem.vessels()[v].initial_inventory()[p];
            let name = format!("l_init_{:?}", (v, p));
            model.add_constr(&name, c!(l[0][v][p] == initial))?;
        }

        for (t, v) in iproduct!(0..=t, 0..v) {
            let vessel = &problem.vessels()[v];
            let name = format!("l_ub_{:?}", (t, v));
            let used = (0..p).map(|p| l[t][v][p]).grb_sum();

            model.add_constr(&name, c!(used <= vessel.capacity()))?;
        }

        for (t, v, p) in iproduct!(1..=t, 0..v, 0..p) {
            let i = |i: usize| Self::multiplier(problem.nodes()[i].r#type());
            let name = format!("l_bal_{:?}", (t, v, p));
            let lhs = l[t][v][p];
            let rhs = l[t - 1][v][p] + (0..n).map(|n| i(n) * x[t - 1][n][v][p]).grb_sum();
            model.add_constr(&name, c!(lhs == rhs))?;
        }

        Ok(())
    }

    fn rate_constraints(
        model: &mut Model,
        problem: &Problem,
        x: &[Vec<Vec<Vec<Var>>>],
        t: usize,
        n: usize,
        v: usize,
        p: usize,
    ) -> grb::Result<()> {
        for t in 0..t {
            for n in 0..n {
                for v in 0..v {
                    let lhs = (0..p).map(|p| x[t][n][v][p]).grb_sum();
                    let rhs = problem.nodes()[n].max_loading_amount();
                    let name = format!("x_rate_{:?}", (t, n, v));
                    model.add_constr(&name, c!(lhs <= rhs))?;
                }
            }
        }

        Ok(())
    }

    fn berth_capacity(
        model: &mut Model,
        problem: &Problem,
        x: &[Vec<Vec<Vec<Var>>>],
        t: usize,
        n: usize,
        v: usize,
        p: usize,
        b: &[Vec<Vec<Var>>],
    ) -> grb::Result<()> {
        for (node, time) in iproduct!(0..n, 0..t) {
            let berth_cap = problem.nodes()[node].port_capacity()[time];
            model.add_constr(
                &format!("berth_{}_{}", node, time),
                c!(b[time][node].iter().grb_sum() <= berth_cap),
            )?;
        }

        for (node, time, vessel) in iproduct!(0..n, 0..t, 0..v) {
            let kind = problem.nodes()[node].r#type();
            let big_m = match kind {
                NodeType::Consumption => problem.nodes()[node].max_loading_amount(),
                NodeType::Production => (0..p).map(|p| problem.nodes()[node].capacity()[p]).sum(),
            };
            model.add_constr(
                &format!("force_berth_{}_{}_{}", node, time, vessel),
                c!(x[time][node][vessel].iter().grb_sum() <= big_m * b[time][node][vessel]),
            )?;
        }

        Ok(())
    }

    fn alpha_limits(
        model: &mut Model,
        problem: &Problem,
        a: &[Vec<Vec<Var>>],
        t: usize,
        n: usize,
    ) -> grb::Result<()> {
        // Restrict the amount of alpha we can use in any particular time period.
        for n in 0..n {
            let node = &problem.nodes()[n];

            // Limit of alpha usage per time step
            for t in 0..n {
                model.add_constr(
                    &format!("alpha_period_ub_{}_{}", t, n),
                    c!(a[t][n].iter().grb_sum() <= node.spot_market_limit_per_time()),
                )?;
            }

            // Limit for alpha usage across all time steps
            let sum = (0..t).flat_map(|t| a[t][n].iter()).grb_sum();
            model.add_constr(
                &format!("alpha_ub_{}", n),
                c!(sum <= node.spot_market_limit()),
            )?;
        }

        Ok(())
    }

    fn reset_load_bounds(
        model: &mut Model,
        problem: &Problem,
        l: &[Vec<Vec<Var>>],
        cap_violation: &[Vec<Var>],
    ) -> grb::Result<()> {
        let (v, t, p) = (
            problem.vessels().len(),
            problem.timesteps(),
            problem.products(),
        );

        model.set_obj_attr_batch(
            grb::attr::UB,
            iproduct!(0..v, 0..t).map(|(vessel, time)| {
                (
                    cap_violation[time][vessel],
                    problem.vessels()[vessel].capacity(),
                )
            }),
        )?;

        model.set_obj_attr_batch(
            grb::attr::UB,
            iproduct!(0..v, 0..t).flat_map(|(vessel, time)| {
                (0..p).map(move |product| {
                    (
                        l[time][vessel][product],
                        problem.vessels()[vessel].capacity(),
                    )
                })
            }),
        )?;

        Ok(())
    }

    fn cap_restrictions(
        model: &mut Model,
        problem: &Problem,
        l: &[Vec<Vec<Var>>],
        cap_violation: &[Vec<Var>],
        v: usize,
        t: usize,
        p: usize,
    ) -> grb::Result<()> {
        for (time, vessel) in iproduct!(0..t, 0..v) {
            model.add_constr(
                &format!("setCap_{}_{}", time, vessel),
                c!(cap_violation[time][vessel]
                    == problem.vessels()[vessel].capacity()
                        - (0..p).map(|product| l[time][vessel][product]).grb_sum()),
            )?;
        }

        Ok(())
    }

    fn multiplier(kind: NodeType) -> f64 {
        match kind {
            NodeType::Consumption => -1.0,
            NodeType::Production => 1.0,
        }
    }

    pub fn new(problem: &Problem) -> grb::Result<Self> {
        let mut model = Model::new(&format!("quantities"))?;
        // Disable output logging.
        model.set_param(grb::param::OutputFlag, 0)?;
        // Use primal simplex, instead of the default concurrent solver. Reason: we will use multiple concurrent GAs
        model.set_param(grb::param::Method, 0)?;
        // Restrict to one thread. Also due to using concurrent GAs.
        model.set_param(grb::param::Threads, 1)?;

        let t = problem.timesteps();
        let n = problem.nodes().len();
        let v = problem.vessels().len();
        let p = problem.products();

        // Inventory violation for nodes. Note that this is either excess or shortage,
        // depending on whether it is a production node or a consumption node.
        let w = (t + 1, n, p).cont(&mut model, "w")?;
        let x = (t, n, v, p).cont(&mut model, "x")?;
        let s = (t + 1, n, p).free(&mut model, "s")?;
        let l = (t + 1, v, p).cont(&mut model, "l")?;
        let b = (t, n, v).cont(&mut model, "b")?;
        let a = (t, n, p).cont(&mut model, "a")?;
        let cap_violation = (t, v).cont(&mut model, "cap_violation")?;

        let revenue = add_ctsvar!(model, name: "revenue", bounds: 0.0..)?;
        let timing = add_ctsvar!(model, name: "timinig", bounds: 0.0..)?;
        let spot = add_ctsvar!(model, name: "spot", bounds: 0.0..)?;
        let violation = add_ctsvar!(model, name: "violation", bounds: 0.0..)?;
        let travel_empty = add_ctsvar!(model, name: "travel_empty", bounds: 0.0..)?;
        let travel_at_cap = add_ctsvar!(model, name: "travel_at_cap", bounds: 0.0..)?;

        // Add constraints for node inventory, vessel load, and loading/unloading rate
        QuantityLp::inventory_constraints(&mut model, problem, &s, &w, &x, &a, t, n, v, p)?;
        QuantityLp::load_constraints(&mut model, problem, &l, &x, t, n, v, p)?;
        QuantityLp::rate_constraints(&mut model, problem, &x, t, n, v, p)?;
        QuantityLp::berth_capacity(&mut model, problem, &x, t, n, v, p, &b)?;
        QuantityLp::alpha_limits(&mut model, problem, &a, t, n)?;
        QuantityLp::cap_restrictions(&mut model, problem, &l, &cap_violation, v, t, p)?;

        let violation_expr = w.iter().flatten().flatten().grb_sum();
        // We discount later uses of the spot market; effectively making it desirable to perform spot operations as late as possible
        let spot_expr = iproduct!(0..t, 0..n, 0..p)
            .map(|(t, n, p)| {
                let node = &problem.nodes()[n];
                let unit_price = node.spot_market_unit_price();
                let discount = node.spot_market_discount_factor().powi(t as i32);
                a[t][n][p] * unit_price * discount
            })
            .grb_sum();

        // We use an increasing weight to prefer early deliveries.
        // The purpose of this is to "avoid" many small deliveries versus one larger one, even though it
        // doesn't really matter for the solution itself.
        let revenue_expr = iproduct!(0..t, 0..n, 0..v, 0..p)
            .map(|(t, n, v, p)| problem.nodes()[n].revenue() * x[t][n][v][p])
            .grb_sum();

        let timing_expr = iproduct!(0..t, 0..n, 0..v, 0..p)
            .map(|(t, n, v, p)| x[t][n][v][p] * t as i32)
            .grb_sum();

        // set the travel empty variable equal to all load variables - the weights will be modified in configure
        let travel_empty_expr = iproduct!(0..t, 0..v, 0..p)
            .map(|(t, v, p)| l[t][v][p])
            .grb_sum();
        // do the same with travel at capacity
        let travel_at_capacity_expr = iproduct!(0..t, 0..v)
            .map(|(t, v)| cap_violation[t][v])
            .grb_sum();

        model.add_constr("spot", c!(spot == spot_expr))?;
        model.add_constr("revenue", c!(revenue == revenue_expr))?;
        model.add_constr("violation", c!(violation == violation_expr))?;
        model.add_constr("timing", c!(timing == timing_expr))?;
        model.add_constr("travel_empty", c!(travel_empty_expr == travel_empty))?;
        model.add_constr(
            "travel_at_cap",
            c!(travel_at_capacity_expr==travel_at_cap ),
        )?;

        let obj = violation + 0.5_f64 * spot - 1e-6_f64 * revenue
            + 1e-12_f64 * timing
            + travel_empty
            + travel_at_cap;
        model.set_objective(obj, grb::ModelSense::Minimize)?;
       
        Ok(QuantityLp {
            model,
            vars: Variables {
                w,
                x,
                s,
                l,
                b,
                a,
                cap_violation,
                violation,
                spot,
                revenue,
                timing,
                travel_empty,
                travel_at_cap,
            },
            semicont: false,
            berth: false,
        })
    }

    pub fn add_compartment_constraints(&mut self, problem: &Problem) -> grb::Result<()> {
        // Whether compartment c if assigned to hold product p, for each vessel
        let model = &mut self.model;
        let p = problem.products();
        let t = problem.timesteps();
        for (v, vessel) in problem.vessels().iter().enumerate() {
            let c = vessel.compartments().len();
            let assigned = (t, p, c).binary(model, &format!("compartment_{v}"))?;
            // Product must be carried in compartments
            for t in 0..t {
                // Each product must have enough assigned silos to cover their quantity.
                for p in 0..p {
                    let lhs = self.vars.l[t][v][p];
                    let rhs = assigned[t][p]
                        .iter()
                        .enumerate()
                        .map(|(c, &assigned)| vessel.compartments()[c].0 * assigned)
                        .grb_sum();

                    model.add_constr(&format!("assign_ub_{v}_{t}_{p}"), c!(lhs <= rhs))?;
                }

                // A compartment can only be assigned to at most one feed type
                for c in 0..c {
                    let lhs = (0..p).map(|p| assigned[t][p][c]).grb_sum();
                    model.add_constr(&format!("one_p_per_c_{v}_{t}_{c}"), c!(lhs <= 1.0_f64))?;
                }
            }
        }

        Ok(())
    }

    /// Returns the indicies of the x-variables in the LP that are allowed to take positive values
    ///
    /// ## Arguments
    /// * `solution` - the given routing solution that is evaluated
    /// * `tight` - true if all visits (except the origin) should be constrained by the maximum time it takes to fully load or unload the vessel, if false, only reaching the next visit is considered
    pub fn active<'s>(
        solution: &'s RoutingSolution,
        tight: bool,
    ) -> impl Iterator<Item = (TimeIndex, NodeIndex, VesselIndex, ProductIndex)> + 's {
        let problem = solution.problem();
        let p = problem.products();

        solution
            .iter_with_terminals()
            .enumerate()
            .flat_map(move |(v, plan)| {
                let vessel = &problem.vessels()[v];

                plan.tuple_windows().flat_map(move |(v1, v2)| {
                    // We must determine when we need to leave `v1.node` in order to make it to `v2.node` in time.
                    // Some additional arithmetic parkour is done to avoid underflow cases (damn usizes).
                    let travel_time = problem.travel_time(v1.node, v2.node, vessel);
                    let departure_time = v2.time - v2.time.min(travel_time);
                    // In addition, we can further restrict the active time periods by looking at the longest possible time
                    // the vessel can spend at the node doing constant loading/unloading.
                    let rate = problem.nodes()[v1.node].min_unloading_amount();
                    let max_loading_time = if problem.origin_visit(v) == v1 || !tight {
                        // do not tighten
                        departure_time
                    } else {
                        // allow to tighten
                        (vessel.capacity() / rate).ceil() as usize
                    };

                    (v1.time..=departure_time.min(v1.time + max_loading_time))
                        .flat_map(move |t| (0..p).map(move |p| (t, v1.node, v, p)))
                })
            })
    }

    /// Set up the model to be ready to solve quantities for `solution`.
    ///
    /// ## Arguments
    /// * `solution` - the given routing solution that is evaluated
    /// * `semicont` - whether to enable semicont deliveries or not
    /// * `berth` - whether to enabel berth restrictions or not
    /// * `load_restrictions` - wether to seek to arrive empty at production nodes and leave them full
    /// * `tight` - true if all visits (except the origin) should be constrained by the maximum time it takes to fully load or unload the vessel, if false, only reaching the next visit is considered
    pub fn configure(
        &mut self,
        solution: &RoutingSolution,
        semicont: bool,
        berth: bool,
<<<<<<< HEAD
        _load_restrictions: bool,
=======
>>>>>>> 973c9d69
        tight: bool,
    ) -> grb::Result<()> {
        self.semicont = semicont;

        self.berth = berth;

        // reset load bounds
        QuantityLp::reset_load_bounds(
            &mut self.model,
            solution.problem(),
            &self.vars.l,
            &self.vars.cap_violation,
        )?;

        // By default: disable `all` variables
        let model = &self.model;
        let problem = solution.problem();

        // Disable all x(t, n, v, p) variables
        model.set_obj_attr_batch(
            grb::attr::UB,
            self.vars.x.iter().flat_map(|xs| {
                xs.iter()
                    .flat_map(|xs| xs.iter().flat_map(|xs| xs.iter().map(|x| (*x, 0.0))))
            }),
        )?;

        let lower = |n: usize| match self.semicont {
            true => problem.nodes()[n].min_unloading_amount(),
            false => 0.0,
        };

        let vtype = match self.semicont {
            true => grb::VarType::SemiCont,
            false => grb::VarType::Continuous,
        };

        // set variable type
        model.set_obj_attr_batch(
            grb::attr::VType,
            Self::active(solution, tight).map(|(t, n, v, p)| (self.vars.x[t][n][v][p], vtype)),
        )?;

        let vtype = match self.berth {
            true => grb::VarType::Binary,
            false => grb::VarType::Continuous,
        };

        // set variable type
        model.set_obj_attr_batch(
            grb::attr::VType,
            Self::active(solution, tight).map(|(t, n, v, _)| (self.vars.b[t][n][v], vtype)),
        )?;

        // set lower bound
        model.set_obj_attr_batch(
            grb::attr::LB,
            Self::active(solution, tight).map(|(t, n, v, p)| (self.vars.x[t][n][v][p], lower(n))),
        )?;

        // Re-enable the relevant x(t, n, v, p) variables
        model.set_obj_attr_batch(
            grb::attr::UB,
            Self::active(solution, tight)
                .map(|(t, n, v, p)| (self.vars.x[t][n][v][p], f64::INFINITY)),
        )?;

        self.configure_travel_constraints(solution)?;

        Ok(())
    }

    /// Configure the travel at cap and travel at capacity constraints
    fn configure_travel_constraints(&mut self, solution: &RoutingSolution) -> grb::Result<()> {
        let model = &mut self.model;
        let problem = solution.problem();

        let kind = |n: usize| solution.problem().nodes()[n].r#type();

        let iterator = solution.iter().enumerate().flat_map(|(v, plan)| {
            plan.iter()
                .enumerate()
                .skip(1)
                .map(move |(visit_idx, visit)| (v, plan, visit_idx, visit))
        });

        // identify arrivals at production nodes
        let prod_arrivals = iterator.clone().filter_map(|(v, plan, visit_idx, visit)| {
            // check that the previous visit is not at a production node
            let prev = plan[visit_idx - 1].node;
            if let NodeType::Production = kind(prev) {
                None
            } else {
                match kind(visit.node) {
                    NodeType::Consumption => None,
                    NodeType::Production => Some((visit.time, v)),
                }
            }
        });

        // identify arrivals at the first consumption node after visiting a production node
        let cons_arrivals = iterator.filter_map(|(v, plan, visit_idx, visit)| {
            let prev = plan[visit_idx - 1].node;
            if let NodeType::Consumption = kind(prev) {
                None
            } else {
                match kind(visit.node) {
                    NodeType::Consumption => Some((visit.time, v)),
                    NodeType::Production => None,
                }
            }
        });

        // Disable all coeffiecients in the travel empty and travel at cap constraints
        let travel_empty_constr = model.get_constr_by_name(&"travel_empty")?.unwrap();
        let travel_at_cap_constr = model.get_constr_by_name(&"travel_at_cap")?.unwrap();
        let a = self
            .vars
            .l
            .iter()
            .flatten()
            .flatten()
            .map(|var| (*var, travel_empty_constr, 0.0));
        let b = self
            .vars
            .cap_violation
            .iter()
            .flatten()
            .map(|var| (*var, travel_at_cap_constr, 0.0));

        model.set_coeffs(a.chain(b))?;

        // set the correct coefficients of the travel empty and travel at capacity restricitons to 1
        let l = &self.vars.l;
        // var, constr, coeff for travel emtpy
        let a = prod_arrivals.clone().flat_map(|(t, v)| {
            (0..problem.products()).map(move |p| (l[t][v][p], travel_empty_constr, 1.0))
        });
        // var, constr, coeff for travel at capacity
        let b = cons_arrivals
            .clone()
            .map(|(t, v)| (self.vars.cap_violation[t][v], travel_at_cap_constr, 1.0));

        model.set_coeffs(a.chain(b))?;
       

        Ok(())
    }

    /// Solves the model for the current configuration. Returns the variables
    /// Should also include dual variables for the upper bounds on x, but this is not implemented yet
    pub fn solve(&mut self) -> grb::Result<&Variables> {
        self.model.optimize()?;

        Ok(&self.vars)
    }

    /// Solves the model for the current configuration. Returns the variables converted to `F64Variables` exposed to python.
    /// Should also include dual variables for the upper bounds on `x`, but this is not implemented yet
    pub fn solve_python(&mut self) -> grb::Result<F64Variables> {
        self.model.optimize()?;

        let x = self.vars.x.convert(&self.model)?;
        let s = self.vars.s.convert(&self.model)?;
        let l = self.vars.l.convert(&self.model)?;
        let w = self.vars.w.convert(&self.model)?;
        let revenue = self.vars.revenue.convert(&self.model)?;
        let violation = self.vars.violation.convert(&self.model)?;
        let timing = self.vars.timing.convert(&self.model)?;
        let spot = self.vars.spot.convert(&self.model)?;
        let a = self.vars.a.convert(&self.model)?;
        let cap_violation = self.vars.cap_violation.convert(&self.model)?;
        let travel_empty = self.vars.travel_empty.convert(&self.model)?;
        let travel_at_cap = self.vars.travel_at_cap.convert(&self.model)?;

        let v = F64Variables {
            w,
            x,
            s,
            l,
            revenue,
            spot,
            violation,
            timing,
            a,
            cap_violation,
            travel_empty,
            travel_at_cap,
        };
        Ok(v)
    }

    /// Fixes the semicont and integer variables and converts the MIP to an LP
    /// Model is updated, but not optimized
    pub fn fix(&mut self) -> grb::Result<()> {
        let fix_var = |var| -> grb::Result<()> {
            let value = self
                .model
                .get_obj_attr(grb::attr::X, var)
                .expect("failed to retrieve variable value");

            self.model.set_obj_attr(grb::attr::LB, var, value)?;
            self.model.set_obj_attr(grb::attr::UB, var, value)?;
            self.model
                .set_obj_attr(grb::attr::VType, var, grb::VarType::Continuous)?;
            Ok(())
        };

        // fix all semicont
        for var in self.vars.x.iter().flatten().flatten().flatten() {
            fix_var(var)?;
        }

        // fix all integer
        for var in self.vars.b.iter().flatten().flatten() {
            fix_var(var)?;
        }

        self.model.update()?;

        Ok(())
    }

    /// Fixes the semicont and integer variables and converts the LP to a MIP
    /// Model is updated, but not optimized
    pub fn unfix(&mut self) -> grb::Result<()> {
        let unfix_var = |var: &grb::Var, vtype: grb::VarType| -> grb::Result<()> {
            self.model.set_obj_attr(grb::attr::LB, var, 0.0)?;
            self.model.set_obj_attr(grb::attr::UB, var, f64::INFINITY)?;
            self.model.set_obj_attr(grb::attr::VType, var, vtype)?;
            Ok(())
        };
        // unfix all semicont
        for var in self.vars.x.iter().flatten().flatten().flatten() {
            unfix_var(var, grb::VarType::SemiCont)?;
        }

        // unfix all integer
        for var in self.vars.b.iter().flatten().flatten() {
            unfix_var(var, grb::VarType::Binary)?;
        }

        self.model.update()?;

        Ok(())
    }
}

/// Struct to hold the solution variables and objective terms
pub struct Solution<'a> {
    pub vars: &'a Variables,
    pub revenue: f64,
    pub spot: f64,
    pub timing: f64,
    pub violation: f64,
}<|MERGE_RESOLUTION|>--- conflicted
+++ resolved
@@ -379,7 +379,7 @@
         model.add_constr("travel_empty", c!(travel_empty_expr == travel_empty))?;
         model.add_constr(
             "travel_at_cap",
-            c!(travel_at_capacity_expr==travel_at_cap ),
+            c!(travel_at_capacity_expr == travel_at_cap),
         )?;
 
         let obj = violation + 0.5_f64 * spot - 1e-6_f64 * revenue
@@ -387,7 +387,7 @@
             + travel_empty
             + travel_at_cap;
         model.set_objective(obj, grb::ModelSense::Minimize)?;
-       
+
         Ok(QuantityLp {
             model,
             vars: Variables {
@@ -496,10 +496,6 @@
         solution: &RoutingSolution,
         semicont: bool,
         berth: bool,
-<<<<<<< HEAD
-        _load_restrictions: bool,
-=======
->>>>>>> 973c9d69
         tight: bool,
     ) -> grb::Result<()> {
         self.semicont = semicont;
@@ -644,7 +640,6 @@
             .map(|(t, v)| (self.vars.cap_violation[t][v], travel_at_cap_constr, 1.0));
 
         model.set_coeffs(a.chain(b))?;
-       
 
         Ok(())
     }
