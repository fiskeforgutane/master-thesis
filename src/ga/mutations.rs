use std::{ops::Deref, cmp::{min, max}};

use grb::attr;

use log::warn;
use rand::prelude::*;

use crate::{
    ga::Mutation,
<<<<<<< HEAD
    problem::{Problem, VesselIndex},
    solution::{
        routing::{Plan, RoutingSolution, PlanMut},
        Visit,
    },
=======
    problem::{Node, Problem, Timestep, Vessel, VesselIndex},
    solution::{routing::RoutingSolution, Visit},
>>>>>>> ddb9ad71
    utils::GetPairMut,
};

pub fn choose_proportional_by_key<'a, I, T, F, R>(it: I, f: F, mut rng: R) -> T
where
    I: IntoIterator<Item = T> + 'a,
    for<'b> &'b I: IntoIterator<Item = &'b T>,
    T: 'a,
    F: for<'c> Fn(&'c T) -> f64,
    R: Rng,
{
    let total: f64 = (&it).into_iter().map(&f).sum();
    let threshold = rng.gen_range(0.0..=total);

    let mut sum = 0.0;
    for x in it.into_iter() {
        sum += f(&x);
        if sum >= threshold {
            return x;
        }
    }

    unreachable!()
}

pub struct AddRandom {
    rng: rand::rngs::StdRng,
}

impl AddRandom {
    pub fn new() -> AddRandom {
        AddRandom {
            rng: rand::rngs::StdRng::from_entropy(),
        }
    }
}

impl Mutation for AddRandom {
    fn apply(&mut self, problem: &Problem, solution: &mut RoutingSolution) {
        // Note: there always be at least one vessel in a `Problem`, and
        // 0..=x is always non-empty when x is an unsigned type
        let v = problem.indices::<Vessel>().choose(&mut self.rng).unwrap();
        let node = problem.indices::<Node>().choose(&mut self.rng).unwrap();
        let time = problem.indices::<Timestep>().choose(&mut self.rng).unwrap();

        let mut solution = solution.mutate();
        let mut plan = solution[v].mutate();
        plan.push(Visit { node, time });
    }
}

pub struct RemoveRandom {
    rng: rand::rngs::StdRng,
}

impl RemoveRandom {
    pub fn new() -> Self {
        Self {
            rng: rand::rngs::StdRng::from_entropy(),
        }
    }
}

impl Mutation for RemoveRandom {
    fn apply(&mut self, problem: &Problem, solution: &mut RoutingSolution) {
        // Note: there always be at least one vessel in a `Problem`, and
        // 0..=x is always non-empty when x is an unsigned type
        let v = problem.indices::<Vessel>().choose(&mut self.rng).unwrap();

        match (0..solution[v].len()).choose(&mut self.rng) {
            Some(x) => {
                solution.mutate()[v].mutate().remove(x);
            }
            None => (),
        }
    }
}

// How we're going to perform the twerking.
pub enum TwerkMode {
    Random,
    All,
}
/// "Shake" up the time at which each vessel's visits are performed.
pub struct Twerk {
    rng: rand::rngs::StdRng,
    mode: TwerkMode,
}

impl Twerk {
    pub fn some_random_person() -> Twerk {
        Twerk {
            rng: rand::rngs::StdRng::from_entropy(),
            mode: TwerkMode::Random,
        }
    }

    pub fn everybody() -> Twerk {
        Twerk {
            rng: rand::rngs::StdRng::from_entropy(),
            mode: TwerkMode::All,
        }
    }
}

impl Twerk {
    pub fn those_hips<R: rand::Rng>(rng: &mut R, problem: &Problem, plan: &mut [Visit]) {
        // Note: assumes that the visits are sorted in ascending order by time, which is normally enforced by the mutation guard.
        // However, if this is called after some other mutation that breaks that guarantee we might have to fix it here
        let total_time = plan
            .windows(2)
            .map(|w| w[1].time - w[0].time)
            .sum::<usize>();

        // The "average time" between two visits.
        let avg = total_time / plan.len().max(1);
        // We don't want the visits to cross too often, so we'll try to keep it such that they sheldom cross
        let max_delta = (avg / 3) as isize;
        // The highest allowed timestep
        let t_max = (problem.timesteps() - 1) as isize;

        for visit in plan {
            let delta = rng.gen_range(-max_delta..=max_delta);
            let new = visit.time as isize + delta;
            visit.time = new.clamp(0, t_max) as usize;
        }
    }
}

impl Mutation for Twerk {
    fn apply(
        &mut self,
        problem: &crate::problem::Problem,
        solution: &mut crate::solution::routing::RoutingSolution,
    ) {
        let rng = &mut self.rng;

        let mut plans = solution.mutate();

        match self.mode {
            TwerkMode::Random => match plans.choose_mut(rng) {
                Some(plan) => Twerk::those_hips(rng, problem, &mut plan.mutate()),
                None => warn!("unable to twerk"),
            },
            TwerkMode::All => {
                for plan in plans.iter_mut() {
                    Twerk::those_hips(rng, problem, &mut plan.mutate())
                }
            }
        }
    }
}

pub enum RedCostMode {
    /// Performs only one iteration where it updates the upper bounds of a random subset of visits
    /// that look promising to expand
    Mutate,
    /// Several iterations where it iteratively seeks to improve the soution by expanding visits
    LocalSerach,
}

/// This mutation exploits the dual solution of the quantities LP to direct the search towards a hopefulle better solution.
pub struct RedCost {
    mode: RedCostMode,
    max_visits: usize,
}

impl RedCost {
    /// Returns a RedCost with mode set to mutation
    pub fn red_cost_mutation(max_visits: usize) -> Self {
        let mode = RedCostMode::Mutate;

        RedCost { mode, max_visits }
    }
    /// Returns a RedCost with mode set to local search
    pub fn red_cost_local_search(max_visits: usize) -> Self {
        let mode = RedCostMode::LocalSerach;

        RedCost { mode, max_visits }
    }

    /// Returns an iterator with all the x-variable indices that can have the upper bound increased
    pub fn mutable_indices<'a>(
        v: usize,
        solution: &'a RoutingSolution,
    ) -> impl Iterator<Item = (usize, usize, usize)> + 'a {
        let problem = solution.problem();

        solution[v].windows(2).map(move |visits| {
            let (curr, next) = (visits[0], visits[1]);
            let (_, t2) = (curr.time, next.time);

            // vessel must leave at the beginning of this time period, i.e. this time period can be opened for laoding/unloading if next is pushed
            let must_leave =
                t2.max(t2 - problem.travel_time(curr.node, next.node, &problem.vessels()[v]));
            (must_leave, curr.node, v)
        })
    }

    /// Returns the visit indices for the given vessel that should be mutated
    fn get_visit_indices(
        n_visits: usize,
        vessel: usize,
        problem: &Problem,
        solution: &RoutingSolution,
    ) -> Vec<usize> {
        let quant_lp = solution.quantities();
        let vars = solution.variables();
        let model = &quant_lp.model;

        // the visits indeccorresponding to the ones with high reduced cost
        let mut visit_indices: Vec<usize> = (0..n_visits).collect();
        // the reduced costs
        let mut reduced_costs = vec![f64::NEG_INFINITY; n_visits];

        for (visit_idx, (t, n, v)) in Self::mutable_indices(vessel, solution).enumerate() {
            // sum the reduced cost over all products
            let reduced = (0..problem.products())
                .map(|p| model.get_obj_attr(attr::RC, &vars.x[t][n][v][p]).unwrap())
                .sum::<f64>();

            // get the index of the lowest reduced cost found so far
            let index = reduced_costs
                .iter()
                .enumerate()
                .min_by(|a, b| a.1.partial_cmp(b.1).unwrap())
                .map(|x| x.0)
                .unwrap();

            // if the new reduced cost is larger than the lowest found so far that has been kept, keep the new instead
            if reduced_costs[index] < reduced {
                reduced_costs[index] = reduced;
                visit_indices[index] = visit_idx;
            }
        }
        visit_indices
    }

    pub fn iterate(
        max_visits: usize,
        rand: &mut ThreadRng,
        problem: &Problem,
        solution: &mut RoutingSolution,
    ) {
        // select random vessel to search for a index where the visit can be extended
        let v = rand.gen_range(0..problem.vessels().len());
        // number of visits to alter
        let n_visits = max_visits.min(rand.gen_range(0..solution[v].len()));

        // indices of visits to alter
        let visit_indices = Self::get_visit_indices(n_visits, v, problem, solution);

        // get a mutator
        let mutator = &mut solution.mutate();
        let mut plan = mutator[v].mutate();

        for i in visit_indices {
            // move visit one back or one forward with a 50/50 probability
            if rand.gen::<f64>() < 0.5 {
                let visit = &mut plan[i];
                // move back, if possible
                visit.time = 0.max(visit.time - 1);
            } else {
                // move next forward, if possible
                let visit = &mut plan.get_mut(i + 1);
                if let Some(visit) = visit {
                    visit.time = (problem.timesteps() - 1).min(visit.time + 1);
                }
            }
        }
    }
}

/// How to apply the Bounce
pub enum BounceMode {
    All,
    Random,
}

/// A mutation that cause visits that are impossible to due to travel time to "bounce off" each other
/// in such a way that they (hopefully) get enought space to become travel time feasible.
pub struct Bounce {
    rng: rand::rngs::StdRng,
    passes: usize,
    mode: BounceMode,
}

impl Bounce {
    pub fn new(passes: usize, mode: BounceMode) -> Bounce {
        Bounce {
            rng: rand::rngs::StdRng::from_entropy(),
            passes,
            mode,
        }
    }

    pub fn apply_bounce_pass(
        problem: &Problem,
        vessel: VesselIndex,
        solution: &mut RoutingSolution,
    ) {
        let first = problem.origin_visit(vessel);
        let last = solution.artificial_end(vessel);
        let boat = &problem.vessels()[vessel];
        let max_t = problem.timesteps() - 1;

        let mut mutator = solution.mutate();
        let mut plan = mutator[vessel].mutate();

        for i in 0..plan.len() {
            // Note: `one.len() == i` and `two.len() == plan.len() - i`, by construction
            let (one, two) = plan.split_at_mut(i);
            let prev = one.last().unwrap_or(&first);
            // `i < plan.len()` => `two.len() > 0`
            let (two, three) = two.split_at_mut(1);
            let current = &mut two[0];
            // Note: `last` if None iff plan.len() == 0, in which case we wouldn't be in this loop
            let next = three.first().unwrap_or(last.as_ref().unwrap());

            // The time required to travel from `prev` to `current`, and from `current` to `next`
            let t1 = problem.travel_time(prev.node, current.node, boat);
            let t2 = problem.travel_time(current.node, next.node, boat);
            // The amount of warp we have in each direction.
            // Note: this is really just max(t1 - (dest.time - src.time), 0) formulated to avoid underflow of usize.
            let w1 = t1 - (current.time - prev.time).min(t1);
            let w2 = t2 - (next.time - current.time).min(t2);

            match w1.cmp(&w2) {
                // If there is more warp to the future than the past, we'll move `current` one timestep towards
                // the start if possible (this is effectively time = max(time - 1, 0) for usize)
                std::cmp::Ordering::Less => current.time = current.time - 1.min(current.time),
                // If they are equal we will not move any of them
                std::cmp::Ordering::Equal => (),
                // If there is more warp towards the past than the future we'll try to push the `current` visit
                // one step forward.
                std::cmp::Ordering::Greater => current.time = (current.time + 1).min(max_t),
            }
        }
    }
}

impl Mutation for RedCost {
    fn apply(&mut self, problem: &Problem, solution: &mut RoutingSolution) {
        let rand = &mut rand::thread_rng();
        match self.mode {
            RedCostMode::Mutate => Self::iterate(self.max_visits, rand, problem, solution),
            RedCostMode::LocalSerach => todo!(),
        }
    }
}

impl Mutation for Bounce {
    fn apply(
        &mut self,
        problem: &Problem,
        solution: &mut crate::solution::routing::RoutingSolution,
    ) {
        for _ in 0..self.passes {
            match self.mode {
                BounceMode::All => {
                    for (v, _) in problem.vessels().iter().enumerate() {
                        Self::apply_bounce_pass(problem, v, solution);
                    }
                }
                BounceMode::Random => {
                    let vessel = problem
                        .vessels()
                        .choose(&mut self.rng)
                        .expect("there must be vessels")
                        .index();
                    Self::apply_bounce_pass(problem, vessel, solution)
                }
            }
        }
    }
}

pub struct IntraSwap {
    rand: ThreadRng,
}

impl Mutation for IntraSwap {
    fn apply(&mut self, problem: &Problem, solution: &mut RoutingSolution) {
        // get random plan where a swap should be performed
        let v = self.rand.gen_range(0..problem.vessels().len());
        let mut mutator = solution.mutate();
        let plan = &mut mutator[v].mutate();

        // select two random visits to swap
        let v1 = self.rand.gen_range(0..plan.len());
        let v2 = self.rand.gen_range(0..plan.len());

        // if v1 and v2 are equal, we don't do anything
        if v1 == v2 {
            return;
        }

        // get the visits
        let (v1, v2) = plan.get_pair_mut(v1, v2);
        let n1 = v1.node;

        // perform the swap
        v1.node = v2.node;
        v2.node = n1;
    }
}

pub struct TwoOpt {
    rand: ThreadRng,
}

impl Mutation for TwoOpt {
    fn apply(&mut self, problem: &Problem, solution: &mut RoutingSolution) {
        // get random plan where a swap should be performed
        let v = self.rand.gen_range(0..problem.vessels().len());
        let mut mutator = solution.mutate();
        let plan = &mut mutator[v].mutate();

        // select two random visits to swap
        let v1 = self.rand.gen_range(0..plan.len() - 1);
        let v2 = self.rand.gen_range(0..plan.len());

        // if v1 and v2 are equal, we don't do anything
        if v1 == v2 {
            return;
        }

        // switch the order of nodes visited in the inclusive range [v1..v2]
        for i in v1..v2 {
            let k = v2 - (v1 - i);
            // break when we are at the midpoint
            if k <= i {
                break;
            }
            // swap
            // get the visits
            let (v1, v2) = plan.get_pair_mut(v1, v2);
            let n1 = v1.node;

            // perform the swap
            v1.node = v2.node;
            v2.node = n1;
        }
    }
}

// swaps one random visit from one route with a visit from another route
pub struct InterSwap {
    rand: ThreadRng,
}

impl Mutation for InterSwap {
    fn apply(&mut self, _: &Problem, solution: &mut RoutingSolution) {
        // select two random vessels participate in the swap
        let vessel1 = self.rand.gen_range(0..solution.len());
        let vessel2 = self.rand.gen_range(0..solution.len());

        if vessel1 == vessel2 {
            return;
        }

        // select a random visit from each vessel
        let v1 = self.rand.gen_range(0..solution[vessel1].len());
        let v2 = self.rand.gen_range(0..solution[vessel2].len());

        let mutator = &mut solution.mutate();

        // perform the swap
        let (p1, p2) = &mut mutator.get_pair_mut(v1, v2);
        let visit1 = &mut p1.mutate()[v1];
        let visit2 = &mut p2.mutate()[v2];

        std::mem::swap(visit1, visit2);
    }
}

/// Takes the node associated with the highest cost in a random route and reinserts it at the best
/// position in the same route.
pub struct BestSwap {
    rand: ThreadRng,
}

impl Mutation for BestSwap {
    fn apply(&mut self, problem: &Problem, solution: &mut RoutingSolution) {
        // Select a random vessel
        let vessel = self.rand.gen_range(0..solution.len());

        let mut mutator = solution.mutate();
        let plan = &mut mutator[vessel].mutate();

        // Finds the index in the route of the most expensive node
        let v1 = (1..(plan.len()-1))
            .max_by(|a, b| {
                self.decreased_distance(*a, plan, problem)
                    .partial_cmp(&self.decreased_distance(*b, plan, problem))
                    .unwrap()
            })
            .unwrap();

        // Finds the cheapest position to insert the most expensive node
        let v2 = (1..(plan.len()-1))
            .min_by(|a, b| {
                self.increased_distance(plan[v1].node, *a, problem, plan)
                    .partial_cmp(&self.increased_distance(
                        plan[v1].node,
                        *b,
                        problem,
                        plan,
                    ))
                    .unwrap()
            })
            .unwrap();
        
        // The new visit time for the selected node
        let new_time = plan[v2].time;
        
        // Move all visits between the new and the old position in time
        for node_index in v2..v1 {
            if v2 > v1 {
                plan[node_index].time = plan[node_index+1].time;
            }
            else {
                plan[node_index].time = plan[node_index-1].time;
            }
        }

        // Set the correct time for the selected node
        plan[v1].time = new_time;
    }
}

impl BestSwap {
    /// Calculates the distance removed from the plan if a visit is removed
    fn decreased_distance(&self, visit: usize, vessel_plan: &mut PlanMut, problem: &Problem) -> f64 {
        let r = vessel_plan
            .deref()
            .iter()
            .map(|v| v.node)
            .collect::<Vec<usize>>();

        problem.distance(r[visit - 1], r[visit]) + problem.distance(r[visit], r[visit + 1])
            - problem.distance(r[visit - 1], r[visit + 1])
    }

    /// Calculates the increased distance by inserting a node at a particular position
    fn increased_distance(
        &self,
        node_index: usize,
        position: usize,
        problem: &Problem,
        vessel_plan: &mut PlanMut,
    ) -> f64 {
        let r: Vec<usize> = vessel_plan
            .deref()
            .iter()
            .map(|v| v.node)
            .collect::<Vec<usize>>();

        problem.distance(r[position - 1], node_index) + problem.distance(node_index, r[position])
            - problem.distance(r[position - 1], r[position])
    }
}<|MERGE_RESOLUTION|>--- conflicted
+++ resolved
@@ -7,16 +7,11 @@
 
 use crate::{
     ga::Mutation,
-<<<<<<< HEAD
-    problem::{Problem, VesselIndex},
+    problem::{Node, Problem, Timestep, Vessel, VesselIndex},
     solution::{
         routing::{Plan, RoutingSolution, PlanMut},
         Visit,
     },
-=======
-    problem::{Node, Problem, Timestep, Vessel, VesselIndex},
-    solution::{routing::RoutingSolution, Visit},
->>>>>>> ddb9ad71
     utils::GetPairMut,
 };
 
