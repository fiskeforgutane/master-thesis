use std::iter::once;

use itertools::Itertools;
use log::trace;

use rand::prelude::*;

use crate::{
    ga::{
        mutations::{Bounce, BounceMode},
        Mutation,
    },
    problem::Problem,
    solution::{routing::RoutingSolution, Visit},
};

pub trait RemoveSeveral<T> {
    fn split(&mut self, idx: usize);
}

impl<T> RemoveSeveral<T> for Vec<T> {
    fn split(&mut self, idx: usize) {
        let mut i = idx;
        while i < self.len() {
            self.swap_remove(i);
            i += 1;
        }
    }
}

/* impl<T> Dropout<T> for Vec<T>
where
    T: Copy,
{
    fn dropout<F: Fn(T) -> bool>(&mut self, indices: &Vec<usize>) {
        let mut i = 0;
        while i < self.len() {
            if eligible(self[i]) && rand::thread_rng().gen_bool(removal_rate) {
                self.swap_remove(i);
            } else {
                i += 1;
            }
        }
    }
} */

#[derive(Debug, Clone)]
pub struct Split;

impl Mutation for Split {
    fn apply(&mut self, problem: &Problem, solution: &mut RoutingSolution) {
        trace!("Applying Split to {:?}", solution);
        let mut rand = rand::thread_rng();
        // get random plan to get a node from
        let v = rand.gen_range(0..problem.vessels().len());
        let plan = &solution[v];
        //let mut mutator = solution.mutate();
        //let plan = &mut mutator[v].mutate();

        // if the plan does not contain any visits other than origin, return
        if plan.len() <= 1 {
            return;
        }
        let vessel = &problem.vessels()[v];

        let cost = |v1: &Option<&Visit>, v2: &Option<&Visit>, v3: &Option<&Visit>| {
            let v2 = v2.unwrap();
            let v1 = v1.unwrap_or(v2);
            let v3 = v3.unwrap_or(v2);
            let a = problem.travel_time(v1.node, v2.node, vessel);
            let b = problem.travel_time(v2.node, v3.node, vessel);
            let c = problem.travel_time(v1.node, v3.node, vessel);
            a + b - c
        };

        let insert_cost = |v1: &Option<&Visit>, v2: &Option<&[Visit]>, v3: &Option<&Visit>| {
            let v2 = v2.unwrap();
            let v1 = v1.unwrap_or(&v2[0]);
            let v3 = v3.unwrap_or(&v2[v2.len() - 1]);
            let a = problem.travel_time(v1.node, v2[0].node, vessel);
            let b = problem.travel_time(v2[v2.len()-1].node, v3.node, vessel);
            let c = problem.travel_time(v1.node, v3.node, vessel);
            a + b - c
        };

        // find most expensive edge
        let most_expensive = once(None)
            .chain(plan.iter().map(|v| Some(v)))
            .chain(once(None))
            .tuple_windows()
            .enumerate()
            //.map(|(v1, v2, v3)| (v1, v2, v3))
            .max_by_key(|(_, (v1, v2, v3))| cost(v1, v2, v3));

        let (i, _) = match most_expensive {
            Some((i, (_, v2, _))) => (i, v2.unwrap()),
            None => return,
        };
        trace!("most expensive edge found is edge to node {i} in plan {v}");

        let mut visits =plan[i..].iter().cloned().collect::<Vec<_>>();

        
        
        {
            let mut mutator = solution.mutate();
            // remove most the most expensive nodes
            let mut plan = mutator[v].mutate();
            plan.split(i);
        }

        // find the vessel where it is cheapest to insert the node
        let a = solution
            .iter()
            .enumerate()
            .filter_map(|(plan_idx, p)| {
                p.iter()
                    .map(|v| Some(v))
                    .chain(once(None))
                    .tuple_windows()
                    .enumerate()
                    .map(|(i, (v1, v2))| (plan_idx, i + 1, insert_cost(&v1, &Some(visits.as_slice()), &v2)))
                    .min_by_key(|(_, _, c)| *c)
            })
            .min_by_key(|(_, _, c)| *c);

        let (plan_idx, idx) = match a {
            Some((plan_idx, i, _)) => (plan_idx, i),
            None => return,
        };

<<<<<<< HEAD
        
=======
        trace!("Inserting nodes on in plan {plan_idx} from index {idx}");

        let mut removed = plan[i..].iter().cloned().collect::<Vec<_>>();
>>>>>>> 4df93fa3
        let mut mutator = solution.mutate();
        // get the plan of the vessel where the removed vists will be inserted
        let mut plan = mutator[plan_idx].mutate();

        visits[0].time = usize::min(plan[idx - 1].time + 1, problem.timesteps() - 1);
        // modify the visits to insert
        for j in 1..visits.len() {
            let i = j - 1;
            let mut visit = visits[j];
            visit.time = visits[i].time + 1;
        }

        // insert the visits
        let mut i = idx;
        for v in visits {
            plan.insert(i, v);
            i += 1;
        }
        // #help - use fix
        plan.fix();

        // call bounce to hopefully fix timing
        let mut bounce = Bounce::new(25, BounceMode::All);
        drop(plan);
        drop(mutator);
        bounce.apply(problem, solution);
    }
}<|MERGE_RESOLUTION|>--- conflicted
+++ resolved
@@ -129,13 +129,8 @@
             None => return,
         };
 
-<<<<<<< HEAD
-        
-=======
         trace!("Inserting nodes on in plan {plan_idx} from index {idx}");
 
-        let mut removed = plan[i..].iter().cloned().collect::<Vec<_>>();
->>>>>>> 4df93fa3
         let mut mutator = solution.mutate();
         // get the plan of the vessel where the removed vists will be inserted
         let mut plan = mutator[plan_idx].mutate();
