--- conflicted
+++ resolved
@@ -602,7 +602,6 @@
             .collect()
     }
 
-<<<<<<< HEAD
     /// An iterator that enumerates all the possible visits that can be inserted into the solution
     /// without incurring any additional time warp. Consecutive visits to the same node will not be included.
     pub fn available(
@@ -642,7 +641,8 @@
                     }),
                 )
             })
-=======
+    }
+
     pub fn duration(&self, plan_idx: usize, visit_idx: usize) -> usize {
         let lp = &self.quantities();
         let visit = &self[plan_idx][visit_idx];
@@ -707,7 +707,6 @@
                 }
             })
             .flatten()
->>>>>>> 5f163fdd
     }
 }
 
