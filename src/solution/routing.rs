--- conflicted
+++ resolved
@@ -67,7 +67,6 @@
         PlanMut(self)
     }
 
-<<<<<<< HEAD
     // Iterates over the plan, including its origin. Do not tamper with origin!
     pub fn iter_with_origin(
         &self,
@@ -78,7 +77,8 @@
         let time = problem.vessels()[v].available_from();
         let origin_visit = std::iter::once(Visit { node, time });
         origin_visit.chain(self.iter().cloned())
-=======
+    }
+
     /// Check invariants. Assumes that `self.sorted` is sorted.
     fn validate(&self) {
         let origin = self.origin;
@@ -92,7 +92,6 @@
             .iter()
             .tuple_windows()
             .all(|(x, y)| y.time - x.time >= 1));
->>>>>>> 710bdf4c
     }
 }
 
