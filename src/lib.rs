--- conflicted
+++ resolved
@@ -58,11 +58,8 @@
     m.add_function(wrap_pyfunction!(remove_random, m)?)?;
     m.add_function(wrap_pyfunction!(add_smart, m)?)?;
     m.add_function(wrap_pyfunction!(time_setter, m)?)?;
-<<<<<<< HEAD
     m.add_function(wrap_pyfunction!(python::ga::swap_star, m)?)?;
-=======
     m.add_function(wrap_pyfunction!(write_model, m)?)?;
->>>>>>> 351cb2b3
 
     // Mutation combinators
     m.add_function(wrap_pyfunction!(chain, m)?)?;
