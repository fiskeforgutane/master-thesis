pub mod problem;
<<<<<<< HEAD
pub mod sisrs;
=======
pub mod quants;
>>>>>>> 6ee44e12

#[cfg(test)]
mod tests {
    #[test]
    fn it_works() {
        let result = 2 + 2;
        assert_eq!(result, 4);
    }
}<|MERGE_RESOLUTION|>--- conflicted
+++ resolved
@@ -1,9 +1,6 @@
 pub mod problem;
-<<<<<<< HEAD
+pub mod quants;
 pub mod sisrs;
-=======
-pub mod quants;
->>>>>>> 6ee44e12
 
 #[cfg(test)]
 mod tests {
