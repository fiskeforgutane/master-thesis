--- conflicted
+++ resolved
@@ -110,12 +110,9 @@
                 cost: 1.0,
                 approx_berth_violation: 1e8,
                 spot: 1.0,
-<<<<<<< HEAD
                 travel_empty: 1e5,
                 travel_at_cap: 1e5,
-=======
                 offset: max_revenue + 1.0,
->>>>>>> e1fd929a
             },
         };
 
