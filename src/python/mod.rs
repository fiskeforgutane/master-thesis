--- conflicted
+++ resolved
@@ -375,7 +375,6 @@
 }
 
 #[pyfunction]
-<<<<<<< HEAD
 pub fn swap_star_test(
     r1: usize,
     r2: usize,
@@ -400,7 +399,9 @@
         .iter()
         .map(|plan| plan.iter().cloned().collect())
         .collect()
-=======
+}
+
+#[pyfunction]
 pub fn objective_terms(
     problem: Problem,
     routes: Vec<Vec<Visit>>,
@@ -452,5 +453,4 @@
     pub timing: f64,
     #[pyo3(get)]
     pub warp: f64,
->>>>>>> 351cb2b3
 }