--- conflicted
+++ resolved
@@ -209,14 +209,11 @@
     /// Note: the MIRPLIB instances can "in theory" support varying revenue per time step. However, in practice,
     /// all instances uses a constant value across the entire planning period.
     revenue: Cost,
-<<<<<<< HEAD
     /// The cumulative inventory at the node if no loading/unloading is done. Used to allow efficient lookup
     /// of cumulative consumption between two time periods etc.
     cumulative_inventory: Vec<Vec<InventoryType>>,
-=======
     /// The initial inventory of the node
     initial_inventory: FixedInventory,
->>>>>>> b2ff6867
 }
 
 impl Node {
