use chrono::Local;
use clap::{Parser, Subcommand};
use env_logger::Builder;

use itertools::Itertools;
use log::LevelFilter;

use serde::{Deserialize, Serialize};
use std::fs::OpenOptions;
use std::io::Write;
use std::iter::once;
use std::sync::Mutex;
use std::{
    path::{Path, PathBuf},
    sync::Arc,
};

pub mod ga;
pub mod models;
pub mod problem;
pub mod quants;
pub mod rolling_horizon;
pub mod solution;
pub mod utils;

use crate::ga::{
    chromosome::InitRoutingSolution,
    fitness::{self},
    initialization::{FromPopulation, Initialization},
    mutations::{
        rr, AddRandom, AddSmart, Bounce, BounceMode, InterSwap, IntraSwap, RedCost, RemoveRandom,
        TimeSetter, Twerk, TwoOpt, TwoOptMode,
    },
    parent_selection,
    recombinations::PIX,
    survival_selection, Fitness, Stochastic,
};
use crate::rolling_horizon::rolling_horizon::RollingHorizon;

use crate::models::exact_model::model::ExactModelSolver;
use crate::problem::Problem;
use crate::solution::routing::RoutingSolution;
use crate::solution::Visit;

#[derive(Serialize, Deserialize, Clone)]
pub struct Config {
    pub population: usize,
    pub children: usize,
    pub add_random: f64,
    pub remove_random: f64,
    pub inter_swap: f64,
    pub intra_swap: f64,
    pub red_cost: (f64, usize),
    pub twerk_all: f64,
    pub twerk_some: f64,
    pub two_opt_intra: f64,
    pub time_setter: (f64, f64),
    pub bounce_all: (f64, usize),
    pub bounce_some: (f64, usize),
    pub add_smart: f64,
    pub rr_period: (f64, f64, f64, usize, usize),
    pub rr_vessel: (f64, f64, f64, usize),
    pub rr_sisr: (f64, rr::sisr::Config),
    pub pix: f64,
    pub threads: usize,
    pub migrate_every: u64,
}

impl Default for Config {
    fn default() -> Self {
        Config {
            population: 100,
            children: 100,
            pix: 0.10,
            threads: 8,
            add_random: 0.03,
            remove_random: 0.03,
            inter_swap: 0.03,
            intra_swap: 0.03,
            red_cost: (0.03, 10),
            twerk_all: 0.03,
            twerk_some: 0.03,
            two_opt_intra: 0.03,
            time_setter: (0.04, 0.4),
            bounce_all: (0.03, 3),
            bounce_some: (0.03, 3),
            add_smart: 0.03,
            rr_period: (0.01, 0.1, 0.5, 15, 3),
            rr_vessel: (0.01, 0.1, 0.75, 3),
            rr_sisr: (
                0.01,
                rr::sisr::Config {
                    average_removal: 2,
                    max_cardinality: 5,
                    alpha: 0.0,
                    blink_rate: 0.1,
                    first_n: 5,
                    epsilon: (0.9, 10.0),
                },
            ),
            migrate_every: 500,
        }
    }
}

pub fn read_problem(path: &Path) -> Arc<Problem> {
    let file = std::fs::File::open(path).unwrap();
    let reader = std::io::BufReader::new(file);
    let problem: Problem = serde_json::from_reader(reader).unwrap();
    Arc::new(problem)
}

pub fn run_island_on<I: Initialization<Out = RoutingSolution> + Clone + Send + 'static>(
    problem: Arc<Problem>,
    mut output: PathBuf,
    init: I,
    mut termination: Termination,
    conf: Config,
    write: bool,
) -> (RoutingSolution, Vec<Vec<Vec<Vec<Visit>>>>) {
    let closure_problem = problem.clone();
    let fitness = fitness::Weighted {
        warp: 1e8,
        violation: 1e4,
        revenue: -1.0,
        cost: 1.0,
        approx_berth_violation: 1e8,
        spot: 1.0,
<<<<<<< HEAD
        travel_empty: 1e5,
        travel_at_cap: 1e5,
=======
        offset: problem.max_revenue() + 1.0,
>>>>>>> e1fd929a
    };

    let config = move || ga::Config {
        problem: closure_problem.clone(),
        population_size: conf.population,
        child_count: conf.children,
        parent_selection: parent_selection::Tournament::new(3).unwrap(),
        recombination: Stochastic::new(conf.pix, PIX),
        mutation: chain!(
            Stochastic::new(conf.add_random, AddRandom::new()),
            Stochastic::new(conf.remove_random, RemoveRandom::new()),
            Stochastic::new(conf.inter_swap, InterSwap),
            Stochastic::new(conf.intra_swap, IntraSwap),
            Stochastic::new(conf.red_cost.0, RedCost::red_cost_mutation(conf.red_cost.1)),
            Stochastic::new(conf.twerk_all, Twerk::everybody()),
            Stochastic::new(conf.twerk_some, Twerk::some_random_person()),
            Stochastic::new(conf.two_opt_intra, TwoOpt::new(TwoOptMode::IntraRandom)),
            Stochastic::new(
                conf.time_setter.0,
                TimeSetter::new(conf.time_setter.1).unwrap()
            ),
            Stochastic::new(
                conf.bounce_all.0,
                Bounce::new(conf.bounce_all.1, BounceMode::All)
            ),
            Stochastic::new(
                conf.bounce_some.0,
                Bounce::new(conf.bounce_some.1, BounceMode::Random)
            ),
            Stochastic::new(conf.add_smart, AddSmart),
            Stochastic::new(
                conf.rr_period.0,
                rr::Period::new(
                    conf.rr_period.1,
                    conf.rr_period.2,
                    conf.rr_period.3,
                    conf.rr_period.4
                )
            ),
            Stochastic::new(
                conf.rr_vessel.0,
                rr::Vessel::new(conf.rr_vessel.1, conf.rr_vessel.2, conf.rr_vessel.3)
            ),
            Stochastic::new(
                conf.rr_sisr.0,
                rr::sisr::SlackInductionByStringRemoval::new(conf.rr_sisr.1)
            )
        ),
        selection: survival_selection::Elite(
            1,
            survival_selection::Proportionate(|x| 1.0 / (1.0 + x)),
        ),
        fitness,
    };

    let mut ga = ga::islands::IslandGA::new(init, config, conf.threads);
    if write {
        output.push("config.json");
        let file = std::fs::File::create(&output).unwrap();
        output.pop();
        serde_json::to_writer(file, &conf).expect("writing failed");
    }

    let mut last_migration = 0;
    loop {
        let epochs = ga.epochs();
        let best = RoutingSolution::new(
            problem.clone(),
            ga.best()
                .0
                .iter()
                .map(|plan| plan.iter().cloned().collect())
                .collect(),
        );

        if epochs - last_migration > conf.migrate_every {
            print!("Migrating...");
            ga.migrate(5);
            println!(" DONE");
            last_migration = epochs;
        }

        println!(
            "{:>010}: F = {}. warp = {}, apx berth = {}, violation = {}, obj = {}, revenue = {}, cost = {}, travel empty: {}, travel at cap: {}",
            epochs,
            fitness.of(&problem, &best),
            best.warp(),
            best.approx_berth_violation(),
            best.violation(),
            best.cost() + best.spot_cost() - best.revenue(),
            best.revenue(),
            best.cost(),
            best.travel_empty(),
            best.travel_at_cap(),
        );

        if write {
            output.push(&format!("{}.json", epochs));
            let file = std::fs::File::create(&output).unwrap();
            output.pop();

            let visits = best.to_vec();
            serde_json::to_writer(file, &visits).expect("writing failed");
        }

        if termination.should_terminate(epochs, &best, fitness.of(&problem, &best)) {
            return (best, ga.populations());
        }

        std::thread::sleep(std::time::Duration::from_millis(10_000));
    }
}

pub fn run_exact_model(path: &Path, mut _output: PathBuf, termination: Termination) {
    assert!(
        matches!(termination, Termination::Timeout { .. }),
        "termination criterion for exact model must be a timeout, not {:?}",
        termination
    );
    let timeout = match termination {
        Termination::Timeout(_, y) => Some(y.as_secs() as f64),
        _ => None,
    }
    .unwrap();
    let file = std::fs::File::open(path).unwrap();
    let reader = std::io::BufReader::new(file);
    let problem: Problem = serde_json::from_reader(reader).unwrap();
    let problem = Arc::new(problem);

    let _ = ExactModelSolver::solve(&problem, timeout);
}

pub fn run_island_ga<I: Initialization<Out = RoutingSolution> + Clone + Send + 'static>(
    path: &Path,
    output: PathBuf,
    termination: Termination,
    init: I,
    conf: Config,
    write: bool,
) {
    let problem = read_problem(path);

    let start = std::time::Instant::now();
    run_island_on(problem, output, init, termination, conf.clone(), write);

    let end = std::time::Instant::now();

    let mut file = OpenOptions::new()
        .append(true)
        .create(true)
        .open("time.txt")
        .expect("failed to create times.txt");

    writeln!(file, "{}: {} ms", path.display(), (end - start).as_millis())
        .expect("writing 'time' failed");
}

pub fn run_unfixed_rolling_horizon(
    path: &Path,
    mut out: PathBuf,
    termination: Termination,
    subproblem_size: usize,
    step_length: usize,
    conf: Config,
    write: bool,
    checkpoints: Vec<usize>,
    checkpoint_termination: Termination,
) {
    println!("Checkpoints: {checkpoints:?}");
    println!("Checkpoint termination: {checkpoint_termination}");
    let problem = read_problem(path);
    let rh = RollingHorizon::new(problem.clone());

    let mut init: Arc<Mutex<dyn Initialization<Out = RoutingSolution> + Send>> =
        Arc::new(Mutex::new(InitRoutingSolution));

    // The "normal" ends, i.e. (start, start + step, ...)
    let normal = (subproblem_size..problem.timesteps()).step_by(step_length);
    // Our `ends` will consist of both the normal ones and the checkpoints, plus the full problem size
    let ends = normal
        .chain(checkpoints.iter().cloned())
        .chain(once(problem.timesteps()))
        .sorted()
        .dedup()
        .collect::<Vec<_>>();

    println!("RH: {ends:?}");

    for end in ends {
        let period = 0..end;
        println!("Solving subproblem in range: {:?}", period);

        let sub = Arc::new(rh.slice_problem(period).unwrap());

        // We use a different termination criterion for the checkpoints
        let term = match checkpoints.contains(&end) {
            true => checkpoint_termination.clone(),
            false => termination.clone(),
        };

        let (best, pop) = run_island_on(sub.clone(), out.clone(), init, term, conf.clone(), false);

        init = Arc::new(Mutex::new(FromPopulation::new(
            pop.into_iter()
                .flatten()
                .map(move |routes| RoutingSolution::new(sub.clone(), routes))
                .collect(),
        )));

        // Write the best at the end of the solve of the subproblem
        if write {
            out.push(&format!("{end}.json"));
            let file = std::fs::File::create(&out).unwrap();
            serde_json::to_writer(file, &best.to_vec()).expect("writing failed");
            out.pop();
        }
    }
}

pub fn run_rolling_horizon(
    path: &Path,
    mut output: PathBuf,
    termination: Termination,
    subproblem_size: usize,
    step_length: usize,
    conf: Config,
) {
    let main_problem = read_problem(path);
    let main_closure_problem = main_problem.clone();

    let num_subproblems = f64::ceil(
        ((*main_problem).timesteps() as f64 - subproblem_size as f64) / step_length as f64 + 1.0,
    ) as usize;

    let rh = RollingHorizon::new(main_problem);

    let mut initial_loads = main_closure_problem
        .vessels()
        .iter()
        .map(|v| v.initial_inventory().clone())
        .collect();
    let mut origins = main_closure_problem
        .vessels()
        .iter()
        .map(|v| v.origin())
        .collect();
    let mut available_from = main_closure_problem
        .vessels()
        .iter()
        .map(|v| v.available_from())
        .collect();
    let mut initial_inventory = main_closure_problem
        .nodes()
        .iter()
        .map(|n| n.initial_inventory().clone())
        .collect();
    let mut period = 0..subproblem_size;

    let mut solutions = Vec::new();
    for i in 0..num_subproblems {
        println!("Solving subproblem in range: {:?}", period);

        let sub_problem = rh
            .create_subproblem(
                initial_loads,
                origins,
                available_from,
                initial_inventory,
                period,
            )
            .expect("Failed to create subproblem");

        let sub_problem = Arc::new(sub_problem);
        let closure_problem = sub_problem.clone();

        let (best, _) = run_island_on(
            sub_problem,
            output.clone(),
            InitRoutingSolution,
            termination.clone(),
            conf.clone(),
            false,
        );

        origins = (0..closure_problem.vessels().len())
            .map(|v| best.next_position(v, step_length - 1).0)
            .collect();

        available_from = (0..closure_problem.vessels().len())
            .map(|v| step_length.max(best.next_position(v, step_length).1) - step_length)
            .collect();

        initial_loads = (0..closure_problem.vessels().len())
            .map(|v| best.load_at(v, step_length + available_from[v]))
            .collect();

        initial_inventory = (0..closure_problem.nodes().len())
            .map(|n| best.inventory_at(n, step_length))
            .collect();
        period = (i + 1) * step_length
            ..(subproblem_size + (i + 1) * step_length).min(main_closure_problem.timesteps());

        solutions.push(best);
    }

    // convert all solutions into one
    let mut routes = (0..main_closure_problem.vessels().len())
        .map(|_| Vec::new())
        .collect::<Vec<_>>();
    for (i, solution) in solutions.iter().enumerate() {
        let range = i * step_length..(subproblem_size + (i + 1) * step_length);
        solution.iter().enumerate().for_each(|(v, plan)| {
            plan.iter().for_each(|visit| {
                if range.contains(&visit.time) {
                    routes[v].push(visit.clone());
                }
            })
        })
    }
    routes.iter().for_each(|r| {
        r.iter().dedup_by(|x, y| x.node == y.node);
    });

    let final_sol = RoutingSolution::new(main_closure_problem, routes);

    output.push(&format!("final_rh.json"));
    let file = std::fs::File::create(&output).unwrap();
    output.pop();

    let visits: Vec<&[Visit]> = final_sol.iter().map(|plan| &plan[..]).collect();
    serde_json::to_writer(file, &visits).expect("writing failed");
}

#[derive(Clone, Debug)]
pub enum Termination {
    /// Terminate after a given number of epochs
    Epochs(u64),
    /// Terminate upon finding a solution with no violation
    NoViolation,
    /// Terminate if there has been no improvement for the given amount of time
    NoImprovement(std::time::Instant, std::time::Duration, f64),
    /// Maximum running time from `Instant`
    Timeout(std::time::Instant, std::time::Duration),
    /// Terminate upon finding a solution with no travel empty or travel at capacity violation
    LoadViolation,
    /// Run forever
    Never,
    /// Terminate if either of the two termination criteria
    /// tells it to terminate
    Any(Box<Termination>, Box<Termination>),
    /// Terminate when both of the criteria tells it to terminate
    All(Box<Termination>, Box<Termination>),
}

impl Termination {
    pub fn should_terminate(
        &mut self,
        epoch: u64,
        solution: &RoutingSolution,
        fitness: f64,
    ) -> bool {
        match self {
            Termination::Timeout(from, duration) => (std::time::Instant::now() - *from) > *duration,
            Termination::Epochs(e) => *e > epoch,
            Termination::NoViolation => solution.warp() == 0 && solution.violation() < 1e-3,
            Termination::Never => false,
            Termination::Any(one, two) => {
                one.should_terminate(epoch, solution, fitness)
                    || two.should_terminate(epoch, solution, fitness)
            }
            Termination::All(one, two) => {
                one.should_terminate(epoch, solution, fitness)
                    && two.should_terminate(epoch, solution, fitness)
            }
            Termination::NoImprovement(last, duration, best) => {
                // Replace best fitness and reset time of last improvement if the current solution is better than the incumbent.
                if fitness < *best {
                    *best = fitness;
                    *last = std::time::Instant::now();
                }

                (std::time::Instant::now() - *last) > *duration
            }
            Termination::LoadViolation => {
                solution.warp() == 0
                    && solution.travel_at_cap() < 1e-3
                    && solution.travel_empty() < 1e-3
            }
        }
    }
}

impl std::fmt::Display for Termination {
    fn fmt(&self, f: &mut std::fmt::Formatter<'_>) -> std::fmt::Result {
        match self {
            Termination::Epochs(e) => write!(f, "{e} epochs"),
            Termination::NoViolation => write!(f, "no-violation"),
            Termination::NoImprovement(_, dur, _) => write!(f, "{} no-improvement", dur.as_secs()),
            Termination::Timeout(_, dur) => write!(f, "{} timeout", dur.as_secs()),
            Termination::Never => write!(f, "never"),
            Termination::Any(lhs, rhs) => write!(f, "({lhs}) | ({rhs})"),
            Termination::All(lhs, rhs) => write!(f, "({lhs}) & ({rhs})"),
            Termination::LoadViolation => write!(f, "no-load-violation"),
        }
    }
}

#[derive(Parser, Debug)]
#[clap(author = "Fiskefôrgutane", about = "CLI for MIRP solver")]
struct Args {
    /// Sets the configuration file used.
    #[clap(short, long, parse(from_os_str), value_name = "FILE")]
    config: Option<PathBuf>,
    /// Path to problem specification
    #[clap(short, long, parse(from_os_str), value_name = "FILE")]
    problem: PathBuf,
    /// What logging level to enable.
    #[clap(
        short,
        long,
        value_name = "off | trace | debug | info | warn | error",
        default_value = "off"
    )]
    log: String,
    /// The termination criteria used
    #[clap(
        short,
        long,
        value_name = "never | <count> epochs | <secs> timeout | no-violation | <secs> no-improvement  | '<term> <term> |' | '<term> <term> &'",
        default_value = "600 no-improvement"
    )]
    termination: String,

    /// Subcommands
    #[clap(subcommand)]
    commands: Commands,
}

#[derive(Debug, Subcommand)]
enum Commands {
    Normal {
        #[clap(long)]
        write: bool,
    },
    RollingHorizon {
        #[clap(long, default_value_t = 30)]
        subproblem_size: usize,
        #[clap(long, default_value_t = 5)]
        step_length: usize,
        #[clap(long)]
        write: bool,
        #[clap(long)]
        checkpoint_termination: Option<String>,
        #[clap(long)]
        checkpoints: Option<Vec<usize>>,
    },
    Exact,
}

fn enable_logger(level: LevelFilter) {
    Builder::new()
        .format(|buf, record| {
            writeln!(
                buf,
                "{} [{}] - {}",
                Local::now().format("%Y-%m-%dT%H:%M:%S"),
                record.level(),
                record.args()
            )
        })
        .filter(None, level)
        .init();
}

#[derive(Debug)]
pub enum ParseError {
    ExpectedInt,
    ExpectedTerm,
    UnconsumedTokens,
    EmptyStack,
    UnrecognizedToken(String),
}

fn parse_termination(string: &str) -> Result<Box<Termination>, ParseError> {
    let tokens = string.split_ascii_whitespace();

    enum Arg {
        Int(u64),
        Term(Box<Termination>),
    }

    let mut stack = Vec::new();

    let int = |s: &mut Vec<Arg>| match s.pop() {
        Some(Arg::Int(x)) => Ok(x),
        Some(Arg::Term(_)) => Err(ParseError::ExpectedInt),
        None => Err(ParseError::EmptyStack),
    };

    let term = |s: &mut Vec<Arg>| match s.pop() {
        Some(Arg::Term(x)) => Ok(x),
        Some(Arg::Int(_)) => Err(ParseError::ExpectedTerm),
        None => Err(ParseError::EmptyStack),
    };

    for token in tokens {
        let new = match token {
            "never" => Arg::Term(Box::new(Termination::Never)),
            "epochs" => Arg::Term(Box::new(Termination::Epochs(int(&mut stack)?))),
            "timeout" => Arg::Term(Box::new(Termination::Timeout(
                std::time::Instant::now(),
                std::time::Duration::from_secs(int(&mut stack)?),
            ))),
            "no-violation" => Arg::Term(Box::new(Termination::NoViolation)),
            "no-improvement" => Arg::Term(Box::new(Termination::NoImprovement(
                std::time::Instant::now(),
                std::time::Duration::from_secs(int(&mut stack)?),
                std::f64::INFINITY,
            ))),
            "|" => Arg::Term(Box::new(Termination::Any(
                term(&mut stack)?,
                term(&mut stack)?,
            ))),
            "&" => Arg::Term(Box::new(Termination::All(
                term(&mut stack)?,
                term(&mut stack)?,
            ))),
            x => match x.parse::<u64>() {
                Ok(num) => Arg::Int(num),
                Err(_) => return Err(ParseError::UnrecognizedToken(x.to_string())),
            },
        };

        stack.push(new);
    }

    term(&mut stack)
}

pub fn main() {
    // Parse command line arguments
    let args = Args::parse();

    // Convert the log level to a LevelFilter
    let level = match args.log.as_str() {
        "debug" => LevelFilter::Debug,
        "trace" => LevelFilter::Trace,
        "info" => LevelFilter::Info,
        "warn" => LevelFilter::Warn,
        "off" => LevelFilter::Off,
        "error" => LevelFilter::Error,
        _ => LevelFilter::Off,
    };

    // Enable logging at the specified level.
    enable_logger(level);
    println!("Logger level: {level:?}");

    let config = args
        .config
        .map(|path| {
            serde_json::from_reader::<_, Config>(
                std::fs::File::open(path).expect("failed to open config file"),
            )
            .expect("invalid config file")
        })
        .unwrap_or_default();

    println!("Problem path: {:?}", args.problem.as_path());

    let path = &args.problem;
    let problem_name = path.file_stem().unwrap().to_str().unwrap();
    let directory = path.parent().unwrap();
    let timesteps = directory.file_stem().unwrap().to_str().unwrap();

    // The termination criteria
    let termination = parse_termination(&args.termination).unwrap();
    println!("Termination: {termination}");

    // The output directory is ./solutions/TIME/PROBLEM/,
    let mut out = std::env::current_dir().expect("unable to fetch current dir");
    out.push("solutions");
    out.push(timesteps);
    out.push(problem_name);

    // Create the output directory
    std::fs::create_dir_all(&out).expect("failed to create out dir");

    // Run the GA.
    match args.commands {
        Commands::Normal { write } => {
            run_island_ga(path, out, *termination, InitRoutingSolution, config, write)
        }
        Commands::RollingHorizon {
            subproblem_size,
            step_length,
            write,
            checkpoint_termination,
            checkpoints,
        } => run_unfixed_rolling_horizon(
            path,
            out,
            *termination.clone(),
            subproblem_size,
            step_length,
            config,
            write,
            checkpoints.unwrap_or_default(),
            *checkpoint_termination
                .map(|t| parse_termination(&t).unwrap())
                .unwrap_or(termination.clone()),
        ),
        Commands::Exact => run_exact_model(path, out, *termination),
    };
}<|MERGE_RESOLUTION|>--- conflicted
+++ resolved
@@ -126,12 +126,9 @@
         cost: 1.0,
         approx_berth_violation: 1e8,
         spot: 1.0,
-<<<<<<< HEAD
         travel_empty: 1e5,
         travel_at_cap: 1e5,
-=======
         offset: problem.max_revenue() + 1.0,
->>>>>>> e1fd929a
     };
 
     let config = move || ga::Config {
