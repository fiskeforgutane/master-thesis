[package]
name = "master"
version = "0.1.0"
edition = "2021"

# See more keys and their definitions at https://doc.rust-lang.org/cargo/reference/manifest.html

[dependencies]
log = "0.4.14"
<<<<<<< HEAD
rand = "0.8.5"
derive_more = "0.99.17"
itertools = "0.10.3"
=======
derive_more = "0.99.17"
grb = "1.3.0"
itertools = "0.10.3"
ndarray = "0.15.4"
>>>>>>> 04b9ed05
<|MERGE_RESOLUTION|>--- conflicted
+++ resolved
@@ -7,13 +7,8 @@
 
 [dependencies]
 log = "0.4.14"
-<<<<<<< HEAD
 rand = "0.8.5"
 derive_more = "0.99.17"
 itertools = "0.10.3"
-=======
-derive_more = "0.99.17"
 grb = "1.3.0"
-itertools = "0.10.3"
-ndarray = "0.15.4"
->>>>>>> 04b9ed05
+ndarray = "0.15.4"